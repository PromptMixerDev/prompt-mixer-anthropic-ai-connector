--- conflicted
+++ resolved
@@ -21,13 +21,8 @@
 	"devDependencies": {
 		"@types/node": "^20.14.2",
 		"@typescript-eslint/eslint-plugin": "^7.13.0",
-<<<<<<< HEAD
-		"@typescript-eslint/parser": "^7.12.0",
+		"@typescript-eslint/parser": "^7.13.0",
 		"builtin-modules": "^4.0.0",
-=======
-		"@typescript-eslint/parser": "^7.13.0",
-		"builtin-modules": "^3.3.0",
->>>>>>> a83689da
 		"dotenv": "^16.4.1",
 		"esbuild": "^0.20.0",
 		"eslint": "^8.56.0",
